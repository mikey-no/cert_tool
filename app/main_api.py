--- conflicted
+++ resolved
@@ -16,13 +16,8 @@
 from app.pydantic_schemas import CSRPydanticModel, CAInfoModel, RootCertInfoModel
 
 __app__ = "root_cert_tool_api"
-<<<<<<< HEAD
-__version__ = "0.0.4"
-default_ini_file: pathlib.Path = pathlib.Path().cwd() / "settings" / "cert_tool.ini"
-=======
 __version__ = "0.0.3"
 default_ini_file: pathlib.Path = pathlib.Path().cwd() / r"settings" / "settings.ini"
->>>>>>> 7a3dc671
 
 log = logging.getLogger(__name__)
 
